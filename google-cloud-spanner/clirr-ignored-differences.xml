<?xml version="1.0" encoding="UTF-8"?>
<!-- see http://www.mojohaus.org/clirr-maven-plugin/examples/ignored-differences.html -->
<differences>
  <difference>
    <differenceType>7012</differenceType>
    <className>com/google/cloud/spanner/Session</className>
    <method>* asyncClose()</method>
  </difference>
  <difference>
    <differenceType>7012</differenceType>
    <className>com/google/cloud/spanner/spi/v1/SpannerRpc</className>
    <method>* asyncDeleteSession(*)</method>
  </difference>
  
  <!-- Adding Backup feature -->
  <difference>
    <differenceType>7012</differenceType>
    <className>com/google/cloud/spanner/DatabaseAdminClient</className>
    <method>void cancelOperation(java.lang.String)</method>
  </difference>
  <difference>
    <differenceType>7012</differenceType>
    <className>com/google/cloud/spanner/DatabaseAdminClient</className>
    <method>com.google.api.gax.longrunning.OperationFuture createBackup(java.lang.String, java.lang.String, java.lang.String, com.google.cloud.Timestamp)</method>
  </difference>
  <difference>
    <differenceType>7012</differenceType>
    <className>com/google/cloud/spanner/DatabaseAdminClient</className>
    <method>void deleteBackup(java.lang.String, java.lang.String)</method>
  </difference>
  <difference>
    <differenceType>7012</differenceType>
    <className>com/google/cloud/spanner/DatabaseAdminClient</className>
    <method>com.google.cloud.spanner.Backup getBackup(java.lang.String, java.lang.String)</method>
  </difference>
  <difference>
    <differenceType>7012</differenceType>
    <className>com/google/cloud/spanner/DatabaseAdminClient</className>
    <method>com.google.cloud.spanner.Backup getBackup(java.lang.String, java.lang.String)</method>
  </difference>
  <difference>
    <differenceType>7012</differenceType>
    <className>com/google/cloud/spanner/DatabaseAdminClient</className>
    <method>com.google.cloud.Policy getBackupIAMPolicy(java.lang.String, java.lang.String)</method>
  </difference>
  <difference>
    <differenceType>7012</differenceType>
    <className>com/google/cloud/spanner/DatabaseAdminClient</className>
    <method>com.google.longrunning.Operation getOperation(java.lang.String)</method>
  </difference>
  <difference>
    <differenceType>7012</differenceType>
    <className>com/google/cloud/spanner/DatabaseAdminClient</className>
    <method>com.google.api.gax.paging.Page listBackupOperations(java.lang.String, com.google.cloud.spanner.Options$ListOption[])</method>
  </difference>
  <difference>
    <differenceType>7012</differenceType>
    <className>com/google/cloud/spanner/DatabaseAdminClient</className>
    <method>com.google.api.gax.paging.Page listBackups(java.lang.String, com.google.cloud.spanner.Options$ListOption[])</method>
  </difference>
  <difference>
    <differenceType>7012</differenceType>
    <className>com/google/cloud/spanner/DatabaseAdminClient</className>
    <method>com.google.api.gax.paging.Page listDatabaseOperations(java.lang.String, com.google.cloud.spanner.Options$ListOption[])</method>
  </difference>
  <difference>
    <differenceType>7012</differenceType>
    <className>com/google/cloud/spanner/DatabaseAdminClient</className>
    <method>com.google.cloud.spanner.Backup$Builder newBackupBuilder(com.google.cloud.spanner.BackupId)</method>
  </difference>
  <difference>
    <differenceType>7012</differenceType>
    <className>com/google/cloud/spanner/DatabaseAdminClient</className>
    <method>com.google.cloud.spanner.Backup$Builder newBackupBuilder(com.google.cloud.spanner.BackupId)</method>
  </difference>
  <difference>
    <differenceType>7012</differenceType>
    <className>com/google/cloud/spanner/DatabaseAdminClient</className>
    <method>com.google.api.gax.longrunning.OperationFuture restoreDatabase(java.lang.String, java.lang.String, java.lang.String, java.lang.String)</method>
  </difference>
  <difference>
    <differenceType>7012</differenceType>
    <className>com/google/cloud/spanner/DatabaseAdminClient</className>
    <method>com.google.cloud.Policy setBackupIAMPolicy(java.lang.String, java.lang.String, com.google.cloud.Policy)</method>
  </difference>
  <difference>
    <differenceType>7012</differenceType>
    <className>com/google/cloud/spanner/DatabaseAdminClient</className>
    <method>java.lang.Iterable testBackupIAMPermissions(java.lang.String, java.lang.String, java.lang.Iterable)</method>
  </difference>
  <difference>
    <differenceType>7012</differenceType>
    <className>com/google/cloud/spanner/DatabaseAdminClient</className>
    <method>com.google.cloud.spanner.Backup updateBackup(java.lang.String, java.lang.String, com.google.cloud.Timestamp)</method>
  </difference>
  <difference>
    <differenceType>7012</differenceType>
    <className>com/google/cloud/spanner/spi/v1/SpannerRpc</className>
    <method>void cancelOperation(java.lang.String)</method>
  </difference>
  <difference>
    <differenceType>7012</differenceType>
    <className>com/google/cloud/spanner/spi/v1/SpannerRpc</className>
    <method>com.google.api.gax.longrunning.OperationFuture createBackup(java.lang.String, java.lang.String, com.google.spanner.admin.database.v1.Backup)</method>
  </difference>
  <difference>
    <differenceType>7012</differenceType>
    <className>com/google/cloud/spanner/spi/v1/SpannerRpc</className>
    <method>void deleteBackup(java.lang.String)</method>
  </difference>
  <difference>
    <differenceType>7012</differenceType>
    <className>com/google/cloud/spanner/spi/v1/SpannerRpc</className>
    <method>com.google.spanner.admin.database.v1.Backup getBackup(java.lang.String)</method>
  </difference>
  <difference>
    <differenceType>7012</differenceType>
    <className>com/google/cloud/spanner/spi/v1/SpannerRpc</className>
    <method>com.google.cloud.spanner.spi.v1.SpannerRpc$Paginated listBackupOperations(java.lang.String, int, java.lang.String, java.lang.String)</method>
  </difference>
  <difference>
    <differenceType>7012</differenceType>
    <className>com/google/cloud/spanner/spi/v1/SpannerRpc</className>
    <method>com.google.cloud.spanner.spi.v1.SpannerRpc$Paginated listBackups(java.lang.String, int, java.lang.String, java.lang.String)</method>
  </difference>
  <difference>
    <differenceType>7012</differenceType>
    <className>com/google/cloud/spanner/spi/v1/SpannerRpc</className>
    <method>com.google.cloud.spanner.spi.v1.SpannerRpc$Paginated listDatabaseOperations(java.lang.String, int, java.lang.String, java.lang.String)</method>
  </difference>
  <difference>
    <differenceType>7012</differenceType>
    <className>com/google/cloud/spanner/spi/v1/SpannerRpc</className>
    <method>com.google.api.gax.longrunning.OperationFuture restoreDatabase(java.lang.String, java.lang.String, java.lang.String)</method>
  </difference>
  <difference>
    <differenceType>7012</differenceType>
    <className>com/google/cloud/spanner/spi/v1/SpannerRpc</className>
    <method>com.google.spanner.admin.database.v1.Backup updateBackup(com.google.spanner.admin.database.v1.Backup, com.google.protobuf.FieldMask)</method>
  </difference>

  <difference>
    <differenceType>7004</differenceType>
    <className>com/google/cloud/spanner/Instance</className>
    <!-- Added varargs (ListOption... options) -->
    <method>com.google.api.gax.paging.Page listDatabases()</method>
  </difference>
  
  <!-- Add Async API -->
  <difference>
    <differenceType>7012</differenceType>
    <className>com/google/cloud/spanner/spi/v1/SpannerRpc</className>
    <method>com.google.api.core.ApiFuture executeQueryAsync(com.google.spanner.v1.ExecuteSqlRequest, java.util.Map)</method>
  </difference>
  <difference>
    <differenceType>7012</differenceType>
    <className>com/google/cloud/spanner/DatabaseClient</className>
    <method>* runAsync(*)</method>
  </difference>
  <difference>
    <differenceType>7012</differenceType>
    <className>com/google/cloud/spanner/DatabaseClient</className>
    <method>* transactionManagerAsync(*)</method>
  </difference>
  <difference>
    <differenceType>7012</differenceType>
    <className>com/google/cloud/spanner/Spanner</className>
    <method>* getAsyncExecutorProvider(*)</method>
  </difference>
  <difference>
    <differenceType>7012</differenceType>
    <className>com/google/cloud/spanner/ReadContext</className>
    <method>* executeQueryAsync(*)</method>
  </difference>
  <difference>
    <differenceType>7012</differenceType>
    <className>com/google/cloud/spanner/ReadContext</className>
    <method>* readAsync(*)</method>
  </difference>
  <difference>
    <differenceType>7012</differenceType>
    <className>com/google/cloud/spanner/ReadContext</className>
    <method>* readRowAsync(*)</method>
  </difference>
  <difference>
    <differenceType>7012</differenceType>
    <className>com/google/cloud/spanner/ReadContext</className>
    <method>* readUsingIndexAsync(*)</method>
  </difference>
  <difference>
    <differenceType>7012</differenceType>
    <className>com/google/cloud/spanner/ReadContext</className>
    <method>* readRowUsingIndexAsync(*)</method>
  </difference>
  <difference>
    <differenceType>7012</differenceType>
    <className>com/google/cloud/spanner/TransactionContext</className>
    <method>* batchUpdateAsync(*)</method>
  </difference>
  <difference>
    <differenceType>7012</differenceType>
    <className>com/google/cloud/spanner/TransactionContext</className>
    <method>* executeUpdateAsync(*)</method>
  </difference>
  <difference>
    <differenceType>7012</differenceType>
    <className>com/google/cloud/spanner/spi/v1/SpannerRpc</className>
    <method>* beginTransactionAsync(*)</method>
  </difference>
  <difference>
    <differenceType>7012</differenceType>
    <className>com/google/cloud/spanner/spi/v1/SpannerRpc</className>
    <method>* commitAsync(*)</method>
  </difference>
  <difference>
    <differenceType>7012</differenceType>
    <className>com/google/cloud/spanner/spi/v1/SpannerRpc</className>
    <method>* rollbackAsync(*)</method>
  </difference>
  <difference>
    <differenceType>7012</differenceType>
    <className>com/google/cloud/spanner/spi/v1/SpannerRpc</className>
    <method>* executeBatchDmlAsync(*)</method>
  </difference>
  <difference>
    <differenceType>7012</differenceType>
    <className>com/google/cloud/spanner/connection/Connection</className>
    <method>* executeQueryAsync(*)</method>
  </difference>

  <!-- Use List interface in Async API (compared to 1.60.0)-->
  <difference>
    <differenceType>7006</differenceType>
    <className>com/google/cloud/spanner/AsyncResultSet</className>
    <method>com.google.common.collect.ImmutableList toList(com.google.common.base.Function)</method>
    <to>java.util.List</to>
  </difference>
  <difference>
    <differenceType>7006</differenceType>
    <className>com/google/cloud/spanner/ForwardingAsyncResultSet</className>
    <method>com.google.common.collect.ImmutableList toList(com.google.common.base.Function)</method>
    <to>java.util.List</to>
  </difference>

  <!-- Adding operation RPCs to InstanceAdminClient. -->
  <difference>
    <differenceType>7012</differenceType>
    <className>com/google/cloud/spanner/InstanceAdminClient</className>
    <method>void cancelOperation(java.lang.String)</method>
  </difference>
  <difference>
    <differenceType>7012</differenceType>
    <className>com/google/cloud/spanner/InstanceAdminClient</className>
    <method>com.google.longrunning.Operation getOperation(java.lang.String)</method>
  </difference>
  
  <!-- Fix Partitioned DML timeout settings. -->
  <difference>
    <differenceType>7004</differenceType>
    <className>com/google/cloud/spanner/spi/v1/SpannerRpc</className>
    <method>com.google.spanner.v1.ResultSet executePartitionedDml(com.google.spanner.v1.ExecuteSqlRequest, java.util.Map, org.threeten.bp.Duration)</method>
  </difference>
  <difference>
    <differenceType>7004</differenceType>
    <className>com/google/cloud/spanner/spi/v1/GapicSpannerRpc</className>
    <method>com.google.spanner.v1.ResultSet executePartitionedDml(com.google.spanner.v1.ExecuteSqlRequest, java.util.Map, org.threeten.bp.Duration)</method>
  </difference>
  <difference>
    <differenceType>7012</differenceType>
    <className>com/google/cloud/spanner/spi/v1/SpannerRpc</className>
    <method>com.google.api.gax.retrying.RetrySettings getPartitionedDmlRetrySettings()</method>
  </difference>

  <!-- Streaming PDML -->
  <difference>
    <differenceType>7012</differenceType>
    <className>com/google/cloud/spanner/spi/v1/SpannerRpc</className>
    <method>com.google.api.gax.rpc.ServerStream executeStreamingPartitionedDml(com.google.spanner.v1.ExecuteSqlRequest, java.util.Map, org.threeten.bp.Duration)</method>
  </difference>

  <!-- Add support for NUMERIC data type -->
  <difference>
    <differenceType>7013</differenceType>
    <className>com/google/cloud/spanner/AbstractStructReader</className>
    <method>java.math.BigDecimal getBigDecimalInternal(int)</method>
  </difference>
  <difference>
    <differenceType>7013</differenceType>
    <className>com/google/cloud/spanner/AbstractStructReader</className>
    <method>java.util.List getBigDecimalListInternal(int)</method>
  </difference>
  <difference>
    <differenceType>7012</differenceType>
    <className>com/google/cloud/spanner/StructReader</className>
    <method>java.math.BigDecimal getBigDecimal(int)</method>
  </difference>
  <difference>
    <differenceType>7012</differenceType>
    <className>com/google/cloud/spanner/StructReader</className>
    <method>java.math.BigDecimal getBigDecimal(java.lang.String)</method>
  </difference>
  <difference>
    <differenceType>7012</differenceType>
    <className>com/google/cloud/spanner/StructReader</className>
    <method>java.util.List getBigDecimalList(int)</method>
  </difference>
  <difference>
    <differenceType>7012</differenceType>
    <className>com/google/cloud/spanner/StructReader</className>
    <method>java.util.List getBigDecimalList(java.lang.String)</method>
  </difference>
  <difference>
    <differenceType>7013</differenceType>
    <className>com/google/cloud/spanner/Value</className>
    <method>java.math.BigDecimal getNumeric()</method>
  </difference>
  <difference>
    <differenceType>7013</differenceType>
    <className>com/google/cloud/spanner/Value</className>
    <method>java.util.List getNumericArray()</method>
  </difference>
  
  <!-- Async Connection API -->
  <difference>
    <differenceType>7012</differenceType>
    <className>com/google/cloud/spanner/connection/Connection</className>
    <method>com.google.api.core.ApiFuture beginTransactionAsync()</method>
  </difference>
  <difference>
    <differenceType>7012</differenceType>
    <className>com/google/cloud/spanner/connection/Connection</className>
    <method>com.google.api.core.ApiFuture commitAsync()</method>
  </difference>
  <difference>
    <differenceType>7012</differenceType>
    <className>com/google/cloud/spanner/connection/Connection</className>
    <method>com.google.cloud.spanner.connection.AsyncStatementResult executeAsync(com.google.cloud.spanner.Statement)</method>
  </difference>
  <difference>
    <differenceType>7012</differenceType>
    <className>com/google/cloud/spanner/connection/Connection</className>
    <method>com.google.api.core.ApiFuture executeBatchUpdateAsync(java.lang.Iterable)</method>
  </difference>
  <difference>
    <differenceType>7012</differenceType>
    <className>com/google/cloud/spanner/connection/Connection</className>
    <method>com.google.api.core.ApiFuture executeUpdateAsync(com.google.cloud.spanner.Statement)</method>
  </difference>
  <difference>
    <differenceType>7012</differenceType>
    <className>com/google/cloud/spanner/connection/Connection</className>
    <method>com.google.api.core.ApiFuture rollbackAsync()</method>
  </difference>
  <difference>
    <differenceType>7012</differenceType>
    <className>com/google/cloud/spanner/connection/Connection</className>
    <method>com.google.api.core.ApiFuture runBatchAsync()</method>
  </difference>
  <difference>
    <differenceType>7012</differenceType>
    <className>com/google/cloud/spanner/connection/Connection</className>
    <method>com.google.api.core.ApiFuture writeAsync(com.google.cloud.spanner.Mutation)</method>
  </difference>
  <difference>
    <differenceType>7012</differenceType>
    <className>com/google/cloud/spanner/connection/Connection</className>
    <method>com.google.api.core.ApiFuture writeAsync(java.lang.Iterable)</method>
  </difference>
  <difference>
    <differenceType>7004</differenceType>
    <className>com/google/cloud/spanner/ResultSets</className>
    <method>com.google.cloud.spanner.AsyncResultSet toAsyncResultSet(com.google.cloud.spanner.ResultSet, com.google.api.gax.core.ExecutorProvider)</method>
  </difference>

  <difference>
    <differenceType>7012</differenceType>
    <className>com/google/cloud/spanner/AsyncTransactionManager</className>
    <method>com.google.api.core.ApiFuture closeAsync()</method>
  </difference>

  <!-- Write with options API -->
  <difference>
    <differenceType>7012</differenceType>
    <className>com/google/cloud/spanner/DatabaseClient</className>
    <method>com.google.cloud.spanner.CommitResponse writeWithOptions(java.lang.Iterable, com.google.cloud.spanner.Options$TransactionOption[])</method>
  </difference>
  <difference>
    <differenceType>7012</differenceType>
    <className>com/google/cloud/spanner/DatabaseClient</className>
    <method>com.google.cloud.spanner.CommitResponse writeAtLeastOnceWithOptions(java.lang.Iterable, com.google.cloud.spanner.Options$TransactionOption[])</method>
  </difference>

  <!-- Note: The following change for the LazySpannerInitializer.initialize() method must be specified twice, both with return type java.lang.Object and with com.google.cloud.spanner.Spanner. -->
  <difference>
    <differenceType>7009</differenceType>
    <className>com/google/cloud/spanner/LazySpannerInitializer</className>
    <method>com.google.cloud.spanner.Spanner initialize()</method>
  </difference>
  <difference>
    <differenceType>7009</differenceType>
    <className>com/google/cloud/spanner/LazySpannerInitializer</className>
    <method>java.lang.Object initialize()</method>
  </difference>
  <difference>
    <differenceType>7009</differenceType>
    <className>com/google/cloud/spanner/AbstractLazyInitializer</className>
    <method>java.lang.Object initialize()</method>
  </difference>
  
<<<<<<< HEAD
  <difference>
    <differenceType>7013</differenceType>
    <className>com/google/cloud/spanner/InstanceInfo$Builder</className>
    <method>com.google.cloud.spanner.InstanceInfo$Builder setProcessingUnits(int)</method>
=======
  <!-- TransactionOptions and UpdateOptions -->
  <difference>
    <differenceType>7004</differenceType>
    <className>com/google/cloud/spanner/DatabaseClient</className>
    <method>long executePartitionedUpdate(com.google.cloud.spanner.Statement)</method>
  </difference>
  <difference>
    <differenceType>7004</differenceType>
    <className>com/google/cloud/spanner/DatabaseClient</className>
    <method>com.google.cloud.spanner.TransactionRunner readWriteTransaction()</method>
  </difference>
  <difference>
    <differenceType>7004</differenceType>
    <className>com/google/cloud/spanner/DatabaseClient</className>
    <method>com.google.cloud.spanner.AsyncRunner runAsync()</method>
  </difference>
  <difference>
    <differenceType>7004</differenceType>
    <className>com/google/cloud/spanner/DatabaseClient</className>
    <method>com.google.cloud.spanner.TransactionManager transactionManager()</method>
  </difference>
  <difference>
    <differenceType>7004</differenceType>
    <className>com/google/cloud/spanner/DatabaseClient</className>
    <method>com.google.cloud.spanner.AsyncTransactionManager transactionManagerAsync()</method>
  </difference>
  <difference>
    <differenceType>7004</differenceType>
    <className>com/google/cloud/spanner/TransactionContext</className>
    <method>long[] batchUpdate(java.lang.Iterable)</method>
  </difference>
  <difference>
    <differenceType>7004</differenceType>
    <className>com/google/cloud/spanner/TransactionContext</className>
    <method>com.google.api.core.ApiFuture batchUpdateAsync(java.lang.Iterable)</method>
  </difference>
  <difference>
    <differenceType>7004</differenceType>
    <className>com/google/cloud/spanner/TransactionContext</className>
    <method>long executeUpdate(com.google.cloud.spanner.Statement)</method>
  </difference>
  <difference>
    <differenceType>7004</differenceType>
    <className>com/google/cloud/spanner/TransactionContext</className>
    <method>com.google.api.core.ApiFuture executeUpdateAsync(com.google.cloud.spanner.Statement)</method>
>>>>>>> f9ac29cd
  </difference>
</differences><|MERGE_RESOLUTION|>--- conflicted
+++ resolved
@@ -407,12 +407,6 @@
     <method>java.lang.Object initialize()</method>
   </difference>
   
-<<<<<<< HEAD
-  <difference>
-    <differenceType>7013</differenceType>
-    <className>com/google/cloud/spanner/InstanceInfo$Builder</className>
-    <method>com.google.cloud.spanner.InstanceInfo$Builder setProcessingUnits(int)</method>
-=======
   <!-- TransactionOptions and UpdateOptions -->
   <difference>
     <differenceType>7004</differenceType>
@@ -458,6 +452,5 @@
     <differenceType>7004</differenceType>
     <className>com/google/cloud/spanner/TransactionContext</className>
     <method>com.google.api.core.ApiFuture executeUpdateAsync(com.google.cloud.spanner.Statement)</method>
->>>>>>> f9ac29cd
   </difference>
 </differences>