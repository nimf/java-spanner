--- conflicted
+++ resolved
@@ -1321,7 +1321,6 @@
       }
     }
 
-<<<<<<< HEAD
     private void markBusy(Span span) {
       this.delegate.setCurrentSpan(span);
       this.state = SessionState.BUSY;
@@ -1331,10 +1330,7 @@
       this.state = SessionState.CLOSING;
     }
 
-    private void markUsed() {
-=======
     void markUsed() {
->>>>>>> 5806b0e1
       lastUseTime = clock.instant();
     }
 
@@ -1585,7 +1581,6 @@
   private final ScheduledExecutorService executor;
   private final ExecutorFactory<ScheduledExecutorService> executorFactory;
   private final ScheduledExecutorService prepareExecutor;
-<<<<<<< HEAD
 
   // TODO(loite): Refactor Waiter to use a SettableFuture that can be set when a session is released
   // into the pool, instead of using a thread waiting on a synchronous queue.
@@ -1602,9 +1597,7 @@
               .setNameFormat("session-pool-write-waiter-%d")
               .build());
 
-=======
   private final int prepareThreadPoolSize;
->>>>>>> 5806b0e1
   final PoolMaintainer poolMaintainer;
   private final Clock clock;
   private final Object lock = new Object();
@@ -1758,11 +1751,12 @@
   }
 
   @VisibleForTesting
-<<<<<<< HEAD
   int getNumberOfSessionsInUse() {
     synchronized (lock) {
       return numSessionsInUse;
-=======
+    }
+  }
+
   long getNumberOfSessionsInProcessPrepared() {
     synchronized (lock) {
       return numSessionsInProcessPrepared;
@@ -1794,7 +1788,6 @@
   long numIdleSessionsRemoved() {
     synchronized (lock) {
       return numIdleSessionsRemoved;
->>>>>>> 5806b0e1
     }
   }
 
@@ -2065,8 +2058,9 @@
           }
         }
       }
-<<<<<<< HEAD
-      return checkoutSession(span, sess, waiter, true);
+      if (sess != null) {
+        return checkoutSession(span, sess, waiter, true);
+      }
     }
   }
 
@@ -2093,11 +2087,6 @@
               span);
     } else {
       res = createPooledSessionFuture(sess, span);
-=======
-      if (sess != null) {
-        break;
-      }
->>>>>>> 5806b0e1
     }
     res.markCheckedOut();
     return res;
